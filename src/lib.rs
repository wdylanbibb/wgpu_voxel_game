extern crate core;

use std::iter;
use std::path::Path;

use bytemuck::{Pod, Zeroable};
use cgmath::{Matrix4, SquareMatrix, Vector2, Vector3, Vector4, Zero};
use imgui::{Condition, FontSource, MouseCursor};
use imgui_wgpu::{Renderer, RendererConfig};
use wgpu::util::DeviceExt;
use wgpu::VertexBufferLayout;
use winit::{
    dpi::PhysicalSize,
    event::*,
    event_loop::{ControlFlow, EventLoop},
    window::{Window, WindowBuilder},
};

use crate::chunk::{DrawChunk, Vertex};

mod block;
mod camera;
mod chunk;
mod material;
mod texture;
mod trait_enum;
mod renderer;

#[repr(C)]
#[derive(Debug, Copy, Clone)]
struct CameraUniform {
    view_position: Vector4<f32>,
    view_proj: Matrix4<f32>,
}

unsafe impl Pod for CameraUniform {}
unsafe impl Zeroable for CameraUniform {}

impl CameraUniform {
    fn new() -> Self {
        Self {
            view_position: Vector4::new(0.0, 0.0, 0.0, 0.0),
            view_proj: Matrix4::identity(),
        }
    }

    fn update_view_proj(&mut self, camera: &camera::Camera, projection: &camera::Projection) {
        self.view_position = camera.position.to_homogeneous();
        self.view_proj = projection.calc_matrix() * camera.calc_matrix();
    }
}

struct State {
    surface: wgpu::Surface,
    device: wgpu::Device,
    queue: wgpu::Queue,
    config: wgpu::SurfaceConfiguration,
    size: PhysicalSize<u32>,
    imgui: imgui::Context,
    platform: imgui_winit_support::WinitPlatform,
    renderer: Renderer,
    camera: camera::Camera,
    projection: camera::Projection,
    camera_controller: camera::CameraController,
    camera_uniform: CameraUniform,
    camera_buffer: wgpu::Buffer,
    camera_bind_group: wgpu::BindGroup,
    render_pipeline: wgpu::RenderPipeline,
    chunk: chunk::Chunk,
    depth_texture: texture::Texture,
    fps_counter: renderer::FPSCounter,
    last_cursor: Option<MouseCursor>,
    mouse_pressed: bool,
    ui_focus: bool,
}

impl State {
    async fn new(window: &Window) -> Self {
        let size = window.inner_size();

        // The instance is a handle to our GPU
        // BackendBit::PRIMARY => Vulkan + Metal + DX12 + Browser WebGPU
        let instance = wgpu::Instance::new(wgpu::Backends::all());
        let surface = unsafe { instance.create_surface(window) };
        let adapter = instance
            .request_adapter(&wgpu::RequestAdapterOptions {
                power_preference: wgpu::PowerPreference::default(),
                compatible_surface: Some(&surface),
                force_fallback_adapter: false,
            })
            .await
            .unwrap();

        let (device, queue) = adapter
            .request_device(
                &wgpu::DeviceDescriptor {
                    label: None,
                    features: wgpu::Features::empty(),
                    limits: wgpu::Limits::default(),
                },
                // Some(&std::path::Path::new("trace")), // Trace path
                None,
            )
            .await
            .unwrap();

        let config = wgpu::SurfaceConfiguration {
            usage: wgpu::TextureUsages::RENDER_ATTACHMENT,
            format: surface.get_supported_formats(&adapter)[0],
            width: size.width,
            height: size.height,
            present_mode: wgpu::PresentMode::Fifo,
        };
        surface.configure(&device, &config);

        let hidpi_factor = window.scale_factor();

        let mut imgui = imgui::Context::create();
        let mut platform = imgui_winit_support::WinitPlatform::init(&mut imgui);
        platform.attach_window(
            imgui.io_mut(),
            window,
            imgui_winit_support::HiDpiMode::Default,
        );
        imgui.set_ini_filename(None);

        let font_size = (13.0 * hidpi_factor) as f32;
        imgui.io_mut().font_global_scale = (1.0 / hidpi_factor) as f32;

        imgui.fonts().add_font(&[FontSource::DefaultFontData {
            config: Some(imgui::FontConfig {
                oversample_h: 1,
                pixel_snap_h: true,
                size_pixels: font_size,
                ..Default::default()
            })
        }]);

        let renderer_config = RendererConfig {
            texture_format: config.format,
            ..Default::default()
        };

        let renderer = Renderer::new(&mut imgui, &device, &queue, renderer_config);

        let texture_bind_group_layout =
            device.create_bind_group_layout(&wgpu::BindGroupLayoutDescriptor {
                entries: &[
                    wgpu::BindGroupLayoutEntry {
                        binding: 0,
                        visibility: wgpu::ShaderStages::FRAGMENT,
                        ty: wgpu::BindingType::Texture {
                            multisampled: false,
                            view_dimension: wgpu::TextureViewDimension::D2,
                            sample_type: wgpu::TextureSampleType::Float { filterable: true },
                        },
                        count: None,
                    },
                    wgpu::BindGroupLayoutEntry {
                        binding: 1,
                        visibility: wgpu::ShaderStages::FRAGMENT,
                        ty: wgpu::BindingType::Sampler(wgpu::SamplerBindingType::Filtering),
                        count: None,
                    },
                ],
                label: Some("texture bind group layout"),
            });

        let camera = camera::Camera::new((0.0, 5.0, 10.0), cgmath::Deg(-90.0), cgmath::Deg(-20.0));
        let projection =
            camera::Projection::new(config.width, config.height, cgmath::Deg(45.0), 0.1, 100.0);
        let camera_controller = camera::CameraController::new(16.0, 0.4);

        let mut camera_uniform = CameraUniform::new();
        camera_uniform.update_view_proj(&camera, &projection);

        let camera_buffer = device.create_buffer_init(&wgpu::util::BufferInitDescriptor {
            label: Some("Camera Buffer"),
            contents: bytemuck::cast_slice(&[camera_uniform]),
            usage: wgpu::BufferUsages::UNIFORM | wgpu::BufferUsages::COPY_DST,
        });

        let camera_bind_group_layout =
            device.create_bind_group_layout(&wgpu::BindGroupLayoutDescriptor {
                entries: &[wgpu::BindGroupLayoutEntry {
                    binding: 0,
                    visibility: wgpu::ShaderStages::VERTEX | wgpu::ShaderStages::FRAGMENT,
                    ty: wgpu::BindingType::Buffer {
                        ty: wgpu::BufferBindingType::Uniform,
                        has_dynamic_offset: false,
                        min_binding_size: None,
                    },
                    count: None,
                }],
                label: Some("camera bind layout group"),
            });

        let camera_bind_group = device.create_bind_group(&wgpu::BindGroupDescriptor {
            layout: &camera_bind_group_layout,
            entries: &[wgpu::BindGroupEntry {
                binding: 0,
                resource: camera_buffer.as_entire_binding(),
            }],
            label: Some("camera bind group"),
        });

        let render_pipeline_layout =
            device.create_pipeline_layout(&wgpu::PipelineLayoutDescriptor {
                bind_group_layouts: &[&texture_bind_group_layout, &camera_bind_group_layout],
                push_constant_ranges: &[],
                label: Some("render pipeline layout"),
            });

        let render_pipeline = {
            let shader = wgpu::ShaderModuleDescriptor {
                source: wgpu::ShaderSource::Wgsl(include_str!("shader.wgsl").into()),
                label: Some("Texture Shader"),
            };
            create_render_pipeline(
                &device,
                &render_pipeline_layout,
                config.format,
                Some(texture::Texture::DEPTH_FORMAT),
                &[chunk::ChunkVertex::desc()],
                shader,
            )
        };

        let mut chunk = {
            let material = material::Material::new(
                "Atlas Mat",
                texture::Texture::new(Path::new("sprite_atlas.png"), false, &device, &queue),
                &device,
                &texture_bind_group_layout,
            );

            chunk::Chunk::new(material, &device)
        };

        for x in 0..10 {
            for z in 0..10 {
                chunk.set_block(Vector3::new(x, 0, z), block::Block::Grass(block::Grass), &queue);
            }
        }

        chunk.set_block(Vector3::new(5, 1, 5), block::Block::Stone(block::Stone), &queue);

        let depth_texture =
            texture::Texture::create_depth_texture(&device, &config, "depth texture");

        let fps_counter = renderer::FPSCounter::new();

        Self {
            surface,
            device,
            queue,
            config,
            size,
            imgui,
            platform,
            renderer,
            camera,
            projection,
            camera_controller,
            camera_uniform,
            camera_buffer,
            camera_bind_group,
            render_pipeline,
            chunk,
            depth_texture,
            fps_counter,
            last_cursor: None,
            mouse_pressed: false,
            ui_focus: false,
        }
    }

    pub fn resize(&mut self, new_size: PhysicalSize<u32>) {
        if new_size.width > 0 && new_size.height > 0 {
            self.size = new_size;

            self.projection.resize(new_size.width, new_size.height);

            self.config.width = new_size.width;
            self.config.height = new_size.height;

            self.surface.configure(&self.device, &self.config);

            self.depth_texture =
                texture::Texture::create_depth_texture(&self.device, &self.config, "depth texture");
        }
    }

    #[allow(unused_variables)]
    fn input(&mut self, event: &WindowEvent) -> bool {
        match event {
            WindowEvent::KeyboardInput {
                input:
                    KeyboardInput {
                        virtual_keycode: Some(key),
                        state,
                        ..
                    },
                ..
            } => self.camera_controller.process_keyboard(*key, *state),
            WindowEvent::MouseWheel { delta, .. } => {
                self.camera_controller.process_scroll(delta);
                true
            }
            WindowEvent::MouseInput {
                button: MouseButton::Left,
                state,
                ..
            } => {
                self.mouse_pressed = *state == ElementState::Pressed;
                true
            }
            _ => false,
        }
    }

    fn update(&mut self, dt: f32) {
        self.camera_controller.update_camera(&mut self.camera, dt);
        self.camera_uniform
            .update_view_proj(&self.camera, &self.projection);
        self.queue.write_buffer(
            &self.camera_buffer,
            0,
            bytemuck::cast_slice(&[self.camera_uniform]),
        );

        self.fps_counter.tick();
    }

    fn render(&mut self, window: &Window) -> Result<(), wgpu::SurfaceError> {
        let output = self.surface.get_current_texture()?;
        let view = output
            .texture
            .create_view(&wgpu::TextureViewDescriptor::default());

        let mut encoder = self
            .device
            .create_command_encoder(&wgpu::CommandEncoderDescriptor {
                label: Some("Render Encoder"),
            });

        {
            let mut render_pass = encoder.begin_render_pass(&wgpu::RenderPassDescriptor {
                label: Some("Render Pass"),
                color_attachments: &[Some(wgpu::RenderPassColorAttachment {
                    view: &view,
                    resolve_target: None,
                    ops: wgpu::Operations {
                        load: wgpu::LoadOp::Clear(wgpu::Color {
                            r: 0.1,
                            g: 0.2,
                            b: 0.3,
                            a: 1.0,
                        }),
                        store: true,
                    },
                })],
                depth_stencil_attachment: Some(wgpu::RenderPassDepthStencilAttachment {
                    view: &self.depth_texture.view,
                    depth_ops: Some(wgpu::Operations {
                        load: wgpu::LoadOp::Clear(1.0),
                        store: true,
                    }),
                    stencil_ops: None,
                }),
            });
            render_pass.set_pipeline(&self.render_pipeline);

            render_pass.draw_chunk(&self.chunk, &self.camera_bind_group);
        }

        self.queue.submit(iter::once(encoder.finish()));

        let mut encoder = self
            .device
            .create_command_encoder(&wgpu::CommandEncoderDescriptor {
                label: Some("Render Encoder"),
            });

<<<<<<< HEAD
=======
        self.platform
            .prepare_frame(self.imgui.io_mut(), window)
            .expect("Failed to prepare frame");

>>>>>>> adb93ea3
        let ui: imgui::Ui = self.imgui.frame();

        self.ui_focus = ui.io().want_capture_mouse;

        if self.last_cursor != ui.mouse_cursor() {
            self.last_cursor = ui.mouse_cursor();
            self.platform.prepare_render(&ui, window);
        }

        imgui::Window::new("Game Info")
            .size(Vector2::zero().into(), Condition::FirstUseEver)
            .position(Vector2::new(0.0, 0.0).into(), Condition::FirstUseEver)
            .resizable(false)
            .movable(false)
            .title_bar(false)
            .always_auto_resize(true)
            .build(&ui, || {
                ui.text(format!("FPS: {:?}", self.fps_counter.last_second_frames.len()));
<<<<<<< HEAD
                ui.text("Stuff");
=======
>>>>>>> adb93ea3
            });

        {
            let mut render_pass = encoder.begin_render_pass(&wgpu::RenderPassDescriptor {
                label: None,
                color_attachments: &[Some(wgpu::RenderPassColorAttachment {
                    view: &view,
                    resolve_target: None,
                    ops: wgpu::Operations {
                        load: wgpu::LoadOp::Load,
                        store: true,
                    },
                })],
                depth_stencil_attachment: None,
            });

            self.renderer
                .render(ui.render(), &self.queue, &self.device, &mut render_pass)
                .expect("Rendering failed");
        }

        self.queue.submit(iter::once(encoder.finish()));

        output.present();

        Ok(())
    }
}

fn create_render_pipeline(
    device: &wgpu::Device,
    layout: &wgpu::PipelineLayout,
    color_format: wgpu::TextureFormat,
    depth_format: Option<wgpu::TextureFormat>,
    vertex_layouts: &[VertexBufferLayout],
    shader: wgpu::ShaderModuleDescriptor,
) -> wgpu::RenderPipeline {
    let shader = device.create_shader_module(shader);

    device.create_render_pipeline(&wgpu::RenderPipelineDescriptor {
        label: Some("Render Pipeline"),
        layout: Some(layout),
        vertex: wgpu::VertexState {
            module: &shader,
            entry_point: "vs_main",
            buffers: vertex_layouts,
        },
        fragment: Some(wgpu::FragmentState {
            module: &shader,
            entry_point: "fs_main",
            // targets: &[Some(wgpu::ColorTargetState {
            //     format: color_format,
            //     blend: Some(wgpu::BlendState {
            //         alpha: wgpu::BlendComponent::REPLACE,
            //         color: wgpu::BlendComponent::REPLACE,
            //     }),
            //     write_mask: wgpu::ColorWrites::ALL,
            // })],
            targets: &[Some(color_format.into())],
        }),
        primitive: wgpu::PrimitiveState {
            // topology: wgpu::PrimitiveTopology::TriangleList,
            // strip_index_format: None,
            // front_face: wgpu::FrontFace::Ccw,
            // cull_mode: Some(wgpu::Face::Back),
            // polygon_mode: wgpu::PolygonMode::Fill,
            // unclipped_depth: false,
            // conservative: false,
            ..Default::default()
        },
        depth_stencil: depth_format.map(|format| wgpu::DepthStencilState {
            format,
            depth_write_enabled: true,
            depth_compare: wgpu::CompareFunction::Less,
            stencil: wgpu::StencilState::default(),
            bias: wgpu::DepthBiasState::default(),
        }),
        // multisample: wgpu::MultisampleState {
        //     count: 1,
        //     mask: !0,
        //     alpha_to_coverage_enabled: false,
        // },
        multisample: wgpu::MultisampleState::default(),
        multiview: None,
    })
}

pub async fn run() {
    env_logger::init();

    let event_loop = EventLoop::new();
    let window = WindowBuilder::new()
        .with_title("Voxel Game")
        .with_inner_size(PhysicalSize::new(1080, 720))
        .build(&event_loop)
        .unwrap();

    // State::new uses async code, so we're going to wait for it to finish
    let mut state = State::new(&window).await;

    let mut last_render_time = instant::Instant::now();

    event_loop.run(move |event, _, control_flow| {
        match event {
            Event::WindowEvent {
                ref event,
                window_id,
            } if window_id == window.id() && !state.input(event) => match event {
                WindowEvent::CloseRequested
                | WindowEvent::KeyboardInput {
                    input:
                        KeyboardInput {
                            state: ElementState::Pressed,
                            virtual_keycode: Some(VirtualKeyCode::Escape),
                            ..
                        },
                    ..
                } => *control_flow = ControlFlow::Exit,
                WindowEvent::Resized(size) => {
                    state.resize(*size);
                }
                WindowEvent::ScaleFactorChanged { new_inner_size, .. } => {
                    state.resize(**new_inner_size);
                }
                _ => {}
            },
            Event::DeviceEvent {
                event: DeviceEvent::MouseMotion { delta },
                ..
            } => {
                if state.mouse_pressed && !state.ui_focus {
                    state.camera_controller.process_mouse(delta.0, delta.1)
                }
            }
            Event::RedrawRequested(window_id) if window_id == window.id() => {
                let now = instant::Instant::now();
                let dt = now - last_render_time;
                last_render_time = now;

                state.imgui.io_mut().update_delta_time(dt);

                state.update(dt.as_secs_f32());
                match state.render(&window) {
                    Ok(_) => {}
                    // Reconfigure the surface if lost
                    Err(wgpu::SurfaceError::Lost) => state.resize(state.size),
                    // The system is out of memory, we should probably quit
                    Err(wgpu::SurfaceError::OutOfMemory) => *control_flow = ControlFlow::Exit,
                    // All other errors (Outdated, Timeout) should be resolved by the next frame
                    Err(e) => eprintln!("{:?}", e),
                }
            }
            Event::MainEventsCleared => {
                // RedrawRequested will only trigger once, unless we manually request it
                window.request_redraw();
            }
            _ => {}
        }

        state.platform.handle_event(state.imgui.io_mut(), &window, &event);
    });
}<|MERGE_RESOLUTION|>--- conflicted
+++ resolved
@@ -382,13 +382,10 @@
                 label: Some("Render Encoder"),
             });
 
-<<<<<<< HEAD
-=======
         self.platform
             .prepare_frame(self.imgui.io_mut(), window)
             .expect("Failed to prepare frame");
 
->>>>>>> adb93ea3
         let ui: imgui::Ui = self.imgui.frame();
 
         self.ui_focus = ui.io().want_capture_mouse;
@@ -407,10 +404,6 @@
             .always_auto_resize(true)
             .build(&ui, || {
                 ui.text(format!("FPS: {:?}", self.fps_counter.last_second_frames.len()));
-<<<<<<< HEAD
-                ui.text("Stuff");
-=======
->>>>>>> adb93ea3
             });
 
         {
